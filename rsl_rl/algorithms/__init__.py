--- conflicted
+++ resolved
@@ -9,8 +9,4 @@
 from .ppo import PPO
 from .ppo_lcp import PPO_LCP
 
-<<<<<<< HEAD
-__all__ = ["PPO", "PPO_LCP"]
-=======
-__all__ = ["PPO", "Distillation"]
->>>>>>> e4447abe
+__all__ = ["PPO", "PPO_LCP","Distillation"]