--- conflicted
+++ resolved
@@ -43,12 +43,10 @@
         rnd_cfg: dict | None = None,
         # Symmetry parameters
         symmetry_cfg: dict | None = None,
-<<<<<<< HEAD
-        regularize_action: bool = False,
-=======
         # Distributed training parameters
         multi_gpu_cfg: dict | None = None,
->>>>>>> e4447abe
+        # Regularize action
+        regularize_action: bool = False,
     ):
         # device-related parameters
         self.device = device
@@ -142,25 +140,14 @@
         )
 
     def act(self, obs, critic_obs):
-<<<<<<< HEAD
-        if self.actor_critic.is_recurrent:
-            self.transition.hidden_states = self.actor_critic.get_hidden_states()
-        # Compute the actions and values
-        self.transition.actions = self.actor_critic.act(obs).detach() # type: ignore
-        self.transition.values = self.actor_critic.evaluate(critic_obs).detach()
-        self.transition.actions_log_prob = self.actor_critic.get_actions_log_prob(self.transition.actions).detach()
-        self.transition.action_mean = self.actor_critic.action_mean.detach()
-        self.transition.action_sigma = self.actor_critic.action_std.detach()
-=======
         if self.policy.is_recurrent:
             self.transition.hidden_states = self.policy.get_hidden_states()
         # compute the actions and values
-        self.transition.actions = self.policy.act(obs).detach()
+        self.transition.actions = self.policy.act(obs).detach() # type: ignore
         self.transition.values = self.policy.evaluate(critic_obs).detach()
         self.transition.actions_log_prob = self.policy.get_actions_log_prob(self.transition.actions).detach()
         self.transition.action_mean = self.policy.action_mean.detach()
         self.transition.action_sigma = self.policy.action_std.detach()
->>>>>>> e4447abe
         # need to record obs and critic_obs before env.step()
         self.transition.observations = obs
         self.transition.privileged_observations = critic_obs
@@ -207,7 +194,7 @@
             last_values, self.gamma, self.lam, normalize_advantage=not self.normalize_advantage_per_mini_batch
         )
 
-    def update(self)->tuple:  # noqa: C901
+    def update(self)->dict:  # noqa: C901
         mean_value_loss = 0
         mean_surrogate_loss = 0
         mean_entropy = 0
@@ -395,8 +382,7 @@
                 target_embedding = self.rnd.target(rnd_state_batch).detach()
                 # compute the loss as the mean squared error
                 mseloss = torch.nn.MSELoss()
-<<<<<<< HEAD
-                rnd_loss = mseloss(predicted_embedding, target_embedding.detach())
+                rnd_loss = mseloss(predicted_embedding, target_embedding)
             
             # Action regularization loss
             if self.regularize_action:
@@ -405,9 +391,6 @@
                 # action_reg_loss = torch.mean(torch.sum(action_reg_batch * torch.abs(mu_batch), dim=1))
                 action_reg_loss = torch.mean(torch.sum(action_reg_batch * torch.norm(mu_batch, dim=1, keepdim=True), dim=1))
                 loss += action_reg_loss
-=======
-                rnd_loss = mseloss(predicted_embedding, target_embedding)
->>>>>>> e4447abe
 
             # Compute the gradients
             # -- For PPO
@@ -461,9 +444,6 @@
         # -- Clear the storage
         self.storage.clear()
 
-<<<<<<< HEAD
-        return mean_value_loss, mean_surrogate_loss, mean_entropy, mean_rnd_loss, mean_symmetry_loss, mean_action_reg_loss
-=======
         # construct the loss dictionary
         loss_dict = {
             "value_function": mean_value_loss,
@@ -474,6 +454,8 @@
             loss_dict["rnd"] = mean_rnd_loss
         if self.symmetry:
             loss_dict["symmetry"] = mean_symmetry_loss
+        if self.regularize_action:
+            loss_dict["action_reg"] = mean_action_reg_loss
 
         return loss_dict
 
@@ -522,5 +504,4 @@
                 # copy data back from shared buffer
                 param.grad.data.copy_(all_grads[offset : offset + numel].view_as(param.grad.data))
                 # update the offset for the next parameter
-                offset += numel
->>>>>>> e4447abe
+                offset += numel