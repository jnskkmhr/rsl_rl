# Copyright (c) 2021-2025, ETH Zurich and NVIDIA CORPORATION
# All rights reserved.
#
# SPDX-License-Identifier: BSD-3-Clause

from __future__ import annotations

import math
import torch
import torch.nn as nn
import torch.nn.functional as F
from torch.distributions import Normal

from rsl_rl.utils import resolve_nn_activation

STD_MIN = math.exp(-20)
STD_MAX = math.exp(0.1)
LOG_STD_MAX = 0.1
LOG_STD_MIN = -20

class ActorCritic(nn.Module):
    is_recurrent = False

    def __init__(
        self,
        num_actor_obs,
        num_critic_obs,
        num_actions,
        actor_hidden_dims=[256, 256, 256],
        critic_hidden_dims=[256, 256, 256],
        activation="elu",
        init_noise_std=1.0,
        noise_std_type: str = "scalar",
        squash_output=False,
        initializer:str = "glorot_uniform",
        **kwargs,
    ):
        if kwargs:
            print(
                "ActorCritic.__init__ got unexpected arguments, which will be ignored: "
                + str([key for key in kwargs.keys()])
            )
        super().__init__()
        activation = resolve_nn_activation(activation)

        mlp_input_dim_a = num_actor_obs
        mlp_input_dim_c = num_critic_obs
        # Policy
        actor_layers = []
        actor_layers.append(nn.Linear(mlp_input_dim_a, actor_hidden_dims[0]))
        actor_layers.append(activation)
        for layer_index in range(len(actor_hidden_dims)):
            if layer_index == len(actor_hidden_dims) - 1:
                actor_layers.append(nn.Linear(actor_hidden_dims[layer_index], num_actions))
            else:
                actor_layers.append(nn.Linear(actor_hidden_dims[layer_index], actor_hidden_dims[layer_index + 1]))
                actor_layers.append(activation)

        self.actor = nn.Sequential(*actor_layers)
        
        if initializer == "zeros":
            self.init_sequential_weights_zero(self.actor)
        elif initializer == "xavier_uniform":
            self.init_sequential_weights_xavier_uniform(self.actor)
        elif initializer == "xavier_normal":
            self.init_sequential_weights_xavier_normal(self.actor)
        elif initializer == "kaiming_uniform":
            self.init_sequential_weights_kaiming_uniform(self.actor)
        elif initializer == "kaiming_normal":
            self.init_sequential_weights_kaiming_normal(self.actor)
        elif initializer == "orthogonal":
            self.init_sequential_weights_orthogonal(self.actor)

        # Value function
        critic_layers = []
        critic_layers.append(nn.Linear(mlp_input_dim_c, critic_hidden_dims[0]))
        critic_layers.append(activation)
        for layer_index in range(len(critic_hidden_dims)):
            if layer_index == len(critic_hidden_dims) - 1:
                critic_layers.append(nn.Linear(critic_hidden_dims[layer_index], 1))
            else:
                critic_layers.append(nn.Linear(critic_hidden_dims[layer_index], critic_hidden_dims[layer_index + 1]))
                critic_layers.append(activation)
        self.critic = nn.Sequential(*critic_layers)

        print(f"Actor MLP: {self.actor}")
        print(f"Critic MLP: {self.critic}")

        # Action noise
        self.noise_std_type = noise_std_type
        
        if self.noise_std_type == "scalar":
            self.std = nn.Parameter(init_noise_std * torch.ones(num_actions))
        elif self.noise_std_type == "log":
            self.log_std = nn.Parameter(torch.log(init_noise_std * torch.ones(num_actions)))
        else:
            raise ValueError(f"Unknown standard deviation type: {self.noise_std_type}. Should be 'scalar' or 'log'")

        # Action distribution (populated in update_distribution)
        self.distribution = None
        # disable args validation for speedup
        Normal.set_default_validate_args(False)
<<<<<<< HEAD
        
        # small number to avoid numerical issues
        self.eps = 1e-6
        self.squash_output = squash_output
    
    
    # weight initializers
    # Initialize weights of last layer to zero same as https://arxiv.org/abs/1812.06298
    def init_sequential_weights_zero(self, sequential):
        layer = sequential[-1]
        if isinstance(layer, nn.Linear):
            nn.init.zeros_(layer.weight)
            if layer.bias is not None:
                nn.init.zeros_(layer.bias)
                
    def init_sequential_weights_xavier_uniform(self, sequential):
        for layer in sequential:
            if isinstance(layer, nn.Linear):
                nn.init.xavier_uniform_(layer.weight)
                if layer.bias is not None:
                    nn.init.zeros_(layer.bias)
    
    def init_sequential_weights_xavier_normal(self, sequential):
        for layer in sequential:
            if isinstance(layer, nn.Linear):
                nn.init.xavier_normal_(layer.weight)
                if layer.bias is not None:
                    nn.init.zeros_(layer.bias)
    
    def init_sequential_weights_kaiming_uniform(self, sequential):
        for layer in sequential:
            if isinstance(layer, nn.Linear):
                nn.init.kaiming_uniform_(layer.weight)
                if layer.bias is not None:
                    nn.init.zeros_(layer.bias)
    
    def init_sequential_weights_kaiming_normal(self, sequential):
        for layer in sequential:
            if isinstance(layer, nn.Linear):
                nn.init.kaiming_normal_(layer.weight)
                if layer.bias is not None:
                    nn.init.zeros_(layer.bias)
    
    def init_sequential_weights_orthogonal(self, sequential):
        for layer in sequential:
            if isinstance(layer, nn.Linear):
                nn.init.orthogonal_(layer.weight)
                if layer.bias is not None:
                    nn.init.zeros_(layer.bias)
    
    def init_weights_zero(self, network):
        if isinstance(network, nn.Linear):
            nn.init.zeros_(network.weight)
            if network.bias is not None:
                nn.init.zeros_(network.bias)
=======

    @staticmethod
    # not used at the moment
    def init_weights(sequential, scales):
        [
            torch.nn.init.orthogonal_(module.weight, gain=scales[idx])
            for idx, module in enumerate(mod for mod in sequential if isinstance(mod, nn.Linear))
        ]
>>>>>>> e4447abe

    def reset(self, dones=None):
        pass

    def forward(self):
        raise NotImplementedError

    @property
    def action_mean(self):
        return self.distribution.mean

    @property
    def action_std(self):
        return self.distribution.stddev

    @property
    def entropy(self):
        return self.distribution.entropy().sum(dim=-1)

    def update_distribution(self, observations):
        # compute mean
        mean = self.actor(observations)
        # # squash mean begore putting it to gaussian
        # mean = torch.tanh(mean) 
        
        # compute standard deviation
        if self.noise_std_type == "scalar":
            std = self.std.expand_as(mean)
            std = torch.clamp(std, STD_MIN, STD_MAX)
        elif self.noise_std_type == "log":
            std = torch.exp(self.log_std).expand_as(mean)
            std = torch.clamp(std, STD_MIN, STD_MAX)
        else:
            raise ValueError(f"Unknown standard deviation type: {self.noise_std_type}. Should be 'scalar' or 'log'")
        # create distribution
        self.distribution = Normal(mean, std)
    
    def act(self, observations, **kwargs):
        self.update_distribution(observations)
        if self.squash_output:
            gaussian_action = self.distribution.sample()
            return torch.tanh(gaussian_action)
        else:
            return self.distribution.sample()

    def act_inference(self, observations):
        actions_mean = self.actor(observations)
        # actions_mean = torch.tanh(actions_mean) # squash mean
        if self.squash_output:
            return torch.tanh(actions_mean)
        else:
            return actions_mean
    
    def get_actions_log_prob(self, actions):
        if self.squash_output:
            # tanh^-1(action) = gaussian_action
            gaussian_action = TanhBijector.inverse(actions)
            log_prob = self.distribution.log_prob(gaussian_action).sum(dim=-1)
            # change of variable formula from SAC paper: https://arxiv.org/abs/1801.01290
            
            # SB3 implementation
            log_prob = log_prob - torch.sum(torch.log(1 - actions**2 + self.eps), dim=-1)
            
            # OpenAI spinningup implementation
            # NOTE: The correction formula is a little bit magic. To get an understanding 
            # of where it comes from, check out the original SAC paper (arXiv 1801.01290) 
            # and look in appendix C. This is a more numerically-stable equivalent to Eq 21.
            # Try deriving it yourself as a (very difficult) exercise. :)
            # log_prob -= (2*(math.log(2) - gaussian_action - F.softplus(-2*gaussian_action))).sum(dim=1)
            return log_prob
        else:
            return self.distribution.log_prob(actions).sum(dim=-1)

    def evaluate(self, critic_observations, **kwargs):
        value = self.critic(critic_observations)
        return value

<<<<<<< HEAD
class TanhBijector:
    """
    Bijective transformation of a probability distribution
    using a squashing function (tanh)

    :param epsilon: small value to avoid NaN due to numerical imprecision.
    """

    def __init__(self, epsilon: float = 1e-6):
        super().__init__()
        self.epsilon = epsilon

    @staticmethod
    def forward(x: torch.Tensor) -> torch.Tensor:
        return torch.tanh(x)

    @staticmethod
    def atanh(x: torch.Tensor) -> torch.Tensor:
        """
        Inverse of Tanh

        Taken from Pyro: https://github.com/pyro-ppl/pyro
        0.5 * torch.log((1 + x ) / (1 - x))
        """
        return 0.5 * (x.log1p() - (-x).log1p())

    @staticmethod
    def inverse(y: torch.Tensor) -> torch.Tensor:
        """
        Inverse tanh.

        :param y:
        :return:
        """
        eps = torch.finfo(y.dtype).eps
        # Clip the action to avoid NaN
        return TanhBijector.atanh(y.clamp(min=-1.0 + eps, max=1.0 - eps))

    def log_prob_correction(self, x: torch.Tensor) -> torch.Tensor:
        # Squash correction (from original SAC implementation)
        return torch.log(1.0 - torch.tanh(x) ** 2 + self.epsilon)
=======
    def load_state_dict(self, state_dict, strict=True):
        """Load the parameters of the actor-critic model.

        Args:
            state_dict (dict): State dictionary of the model.
            strict (bool): Whether to strictly enforce that the keys in state_dict match the keys returned by this
                           module's state_dict() function.

        Returns:
            bool: Whether this training resumes a previous training. This flag is used by the `load()` function of
                  `OnPolicyRunner` to determine how to load further parameters (relevant for, e.g., distillation).
        """

        super().load_state_dict(state_dict, strict=strict)
        return True
>>>>>>> e4447abe
<|MERGE_RESOLUTION|>--- conflicted
+++ resolved
@@ -100,7 +100,6 @@
         self.distribution = None
         # disable args validation for speedup
         Normal.set_default_validate_args(False)
-<<<<<<< HEAD
         
         # small number to avoid numerical issues
         self.eps = 1e-6
@@ -156,16 +155,6 @@
             nn.init.zeros_(network.weight)
             if network.bias is not None:
                 nn.init.zeros_(network.bias)
-=======
-
-    @staticmethod
-    # not used at the moment
-    def init_weights(sequential, scales):
-        [
-            torch.nn.init.orthogonal_(module.weight, gain=scales[idx])
-            for idx, module in enumerate(mod for mod in sequential if isinstance(mod, nn.Linear))
-        ]
->>>>>>> e4447abe
 
     def reset(self, dones=None):
         pass
@@ -242,8 +231,23 @@
     def evaluate(self, critic_observations, **kwargs):
         value = self.critic(critic_observations)
         return value
-
-<<<<<<< HEAD
+    
+    def load_state_dict(self, state_dict, strict=True):
+        """Load the parameters of the actor-critic model.
+
+        Args:
+            state_dict (dict): State dictionary of the model.
+            strict (bool): Whether to strictly enforce that the keys in state_dict match the keys returned by this
+                           module's state_dict() function.
+
+        Returns:
+            bool: Whether this training resumes a previous training. This flag is used by the `load()` function of
+                  `OnPolicyRunner` to determine how to load further parameters (relevant for, e.g., distillation).
+        """
+
+        super().load_state_dict(state_dict, strict=strict)
+        return True
+
 class TanhBijector:
     """
     Bijective transformation of a probability distribution
@@ -284,21 +288,4 @@
 
     def log_prob_correction(self, x: torch.Tensor) -> torch.Tensor:
         # Squash correction (from original SAC implementation)
-        return torch.log(1.0 - torch.tanh(x) ** 2 + self.epsilon)
-=======
-    def load_state_dict(self, state_dict, strict=True):
-        """Load the parameters of the actor-critic model.
-
-        Args:
-            state_dict (dict): State dictionary of the model.
-            strict (bool): Whether to strictly enforce that the keys in state_dict match the keys returned by this
-                           module's state_dict() function.
-
-        Returns:
-            bool: Whether this training resumes a previous training. This flag is used by the `load()` function of
-                  `OnPolicyRunner` to determine how to load further parameters (relevant for, e.g., distillation).
-        """
-
-        super().load_state_dict(state_dict, strict=strict)
-        return True
->>>>>>> e4447abe
+        return torch.log(1.0 - torch.tanh(x) ** 2 + self.epsilon)